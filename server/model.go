package server

import (
	"archive/zip"
	"bytes"
	"context"
	"encoding/json"
	"errors"
	"fmt"
	"io"
	"log/slog"
	"net/http"
	"os"
	"path/filepath"
<<<<<<< HEAD
	"sort"
=======
	"slices"
	"strings"
	"text/template/parse"
>>>>>>> 499e87c9

	"github.com/ollama/ollama/api"
	"github.com/ollama/ollama/convert"
	"github.com/ollama/ollama/llm"
	"github.com/ollama/ollama/template"
	"github.com/ollama/ollama/types/model"
)

var intermediateBlobs map[string]string = make(map[string]string)

type layerGGML struct {
	*Layer
	*llm.GGML
}

func parseFromModel(ctx context.Context, name model.Name, fn func(api.ProgressResponse)) (layers []*layerGGML, err error) {
	m, err := ParseNamedManifest(name)
	switch {
	case errors.Is(err, os.ErrNotExist):
		if err := PullModel(ctx, name.String(), &registryOptions{}, fn); err != nil {
			return nil, err
		}

		m, err = ParseNamedManifest(name)
		if err != nil {
			return nil, err
		}
	case err != nil:
		return nil, err
	}

	for _, layer := range m.Layers {
		layer, err := NewLayerFromLayer(layer.Digest, layer.MediaType, name.DisplayShortest())
		if err != nil {
			return nil, err
		}

		switch layer.MediaType {
		case "application/vnd.ollama.image.model",
			"application/vnd.ollama.image.projector",
			"application/vnd.ollama.image.adapter":
			blobpath, err := GetBlobsPath(layer.Digest)
			if err != nil {
				return nil, err
			}

			blob, err := os.Open(blobpath)
			if err != nil {
				return nil, err
			}
			defer blob.Close()

			ggml, _, err := llm.DecodeGGML(blob, 0)
			if err != nil {
				return nil, err
			}

			layers = append(layers, &layerGGML{layer, ggml})
		default:
			layers = append(layers, &layerGGML{layer, nil})
		}
	}

	return layers, nil
}

func extractFromZipFile(p string, file *os.File, fn func(api.ProgressResponse)) error {
	stat, err := file.Stat()
	if err != nil {
		return err
	}

	r, err := zip.NewReader(file, stat.Size())
	if err != nil {
		return err
	}

	fn(api.ProgressResponse{Status: "unpacking model metadata"})
	for _, f := range r.File {
		if !filepath.IsLocal(f.Name) {
			return fmt.Errorf("%w: %s", zip.ErrInsecurePath, f.Name)
		}

		n := filepath.Join(p, f.Name)
		if err := os.MkdirAll(filepath.Dir(n), 0o750); err != nil {
			return err
		}

		// TODO(mxyng): this should not write out all files to disk
		outfile, err := os.Create(n)
		if err != nil {
			return err
		}
		defer outfile.Close()

		infile, err := f.Open()
		if err != nil {
			return err
		}
		defer infile.Close()

		if _, err = io.Copy(outfile, infile); err != nil {
			return err
		}

		if err := outfile.Close(); err != nil {
			return err
		}

		if err := infile.Close(); err != nil {
			return err
		}
	}

	return nil
}

func parseFromZipFile(_ context.Context, file *os.File, digest string, fn func(api.ProgressResponse)) (layers []*layerGGML, err error) {
	tempDir, err := os.MkdirTemp(filepath.Dir(file.Name()), "")
	if err != nil {
		return nil, err
	}
	defer os.RemoveAll(tempDir)

	if err := extractFromZipFile(tempDir, file, fn); err != nil {
		return nil, err
	}

	mf, err := convert.GetModelFormat(tempDir)
	if err != nil {
		return nil, err
	}

	params, err := mf.GetParams(tempDir)
	if err != nil {
		return nil, err
	}

	mArch, err := mf.GetModelArch("", tempDir, params)
	if err != nil {
		return nil, err
	}

	fn(api.ProgressResponse{Status: "processing tensors"})
	if err := mArch.GetTensors(); err != nil {
		return nil, err
	}

	if err := mArch.LoadVocab(); err != nil {
		return nil, err
	}

	fn(api.ProgressResponse{Status: "converting model"})

	// TODO(mxyng): this should write directly into a layer
	// e.g. NewLayer(arch.Reader(), "application/vnd.ollama.image.model")
	temp, err := os.CreateTemp(tempDir, "fp16")
	if err != nil {
		return nil, err
	}
	defer temp.Close()
	defer os.Remove(temp.Name())

	if err = mArch.WriteGGUF(temp); err != nil {
		return nil, err
	}

	if _, err := temp.Seek(0, io.SeekStart); err != nil {
		return nil, err
	}

	layer, err := NewLayer(temp, "application/vnd.ollama.image.model")
	if err != nil {
		return nil, err
	}

	bin, err := layer.Open()
	if err != nil {
		return nil, err
	}
	defer bin.Close()

	ggml, _, err := llm.DecodeGGML(bin, 0)
	if err != nil {
		return nil, err
	}

	layers = append(layers, &layerGGML{layer, ggml})

	intermediateBlobs[digest] = layer.Digest
	return detectChatTemplate(layers)
}

func parseFromFile(ctx context.Context, file *os.File, digest string, fn func(api.ProgressResponse)) (layers []*layerGGML, err error) {
	sr := io.NewSectionReader(file, 0, 512)
	contentType, err := detectContentType(sr)
	if err != nil {
		return nil, err
	}

	switch contentType {
	case "gguf", "ggla":
		// noop
	case "application/zip":
		return parseFromZipFile(ctx, file, digest, fn)
	default:
		return nil, fmt.Errorf("unsupported content type: %s", contentType)
	}

	stat, err := file.Stat()
	if err != nil {
		return nil, err
	}

	var offset int64
	for offset < stat.Size() {
		ggml, n, err := llm.DecodeGGML(file, -1)
		if errors.Is(err, io.EOF) {
			break
		} else if err != nil {
			return nil, err
		}

		mediatype := "application/vnd.ollama.image.model"
		if ggml.Name() == "ggla" {
			mediatype = "application/vnd.ollama.image.adapter"
		} else if ggml.KV().Architecture() == "clip" {
			mediatype = "application/vnd.ollama.image.projector"
		}

		var reader io.Reader = io.NewSectionReader(file, offset, n)
		if !sort.IsSorted(ggml.Tensors()) {
			// create a new Tensors containing Tensors that have a writeTo
			var tensors []*llm.Tensor
			ggmlTensors := ggml.Tensors()

			for _, tensor := range ggmlTensors.Items {
				shape := make([]uint64, len(tensor.Shape))
				for i := range len(tensor.Shape) {
					shape[i] = tensor.Shape[len(tensor.Shape)-i-1]
				}

				tensors = append(tensors, &llm.Tensor{
					Name:  tensor.Name,
					Kind:  tensor.Kind,
					Shape: shape,

					WriterTo: &llm.TensorWriter{
						Reader: io.NewSectionReader(file, offset+ggmlTensors.Offset+int64(tensor.Offset), int64(tensor.Size())),
					},
				})
			}

			reader = &llm.GGUFWriter{
				KV: ggml.KV(),
				Tensors: llm.Tensors{
					Items:  tensors,
					Offset: ggmlTensors.Offset,
				},
			}
		}

		layer, err := NewLayer(reader, mediatype)
		if err != nil {
			return nil, err
		}

		layers = append(layers, &layerGGML{layer, ggml})
		offset = n
	}

	return detectChatTemplate(layers)
}

func detectChatTemplate(layers []*layerGGML) ([]*layerGGML, error) {
	for _, layer := range layers {
		if s := layer.GGML.KV().ChatTemplate(); s != "" {
			if t, err := template.Named(s); err != nil {
				slog.Debug("template detection", "error", err)
			} else {
				tmpl, err := NewLayer(t.Reader(), "application/vnd.ollama.image.template")
				if err != nil {
					return nil, err
				}

				tmpl.status = fmt.Sprintf("using autodetected template %s", t.Name)
				layers = append(layers, &layerGGML{tmpl, nil})
			}
		}
	}

	return layers, nil
}

func detectContentType(r io.Reader) (string, error) {
	var b bytes.Buffer
	if _, err := io.Copy(&b, r); err != nil {
		return "", err
	}

	if contentType := llm.DetectGGMLType(b.Bytes()); contentType != "" {
		return contentType, nil
	}

	if contentType := http.DetectContentType(b.Bytes()); contentType != "application/octet-stream" {
		return contentType, nil
	}

	return "unknown", nil
}

// parseToolCalls attempts to parse a JSON string into a slice of ToolCalls.
// mxyng: this only really works if the input contains tool calls in some JSON format
func (m *Model) parseToolCalls(s string) ([]api.ToolCall, bool) {
	// create a subtree from the node that ranges over .ToolCalls
	tmpl := m.Template.Subtree(func(n parse.Node) bool {
		if t, ok := n.(*parse.RangeNode); ok {
			return slices.Contains(template.Identifiers(t.Pipe), "ToolCalls")
		}

		return false
	})

	if tmpl == nil {
		return nil, false
	}

	var b bytes.Buffer
	if err := tmpl.Execute(&b, map[string][]map[string]any{
		"ToolCalls": {
			{
				"Function": map[string]any{
					"Name":      "@@name@@",
					"Arguments": "@@arguments@@",
				},
			},
		},
	}); err != nil {
		return nil, false
	}

	var kv map[string]string
	// execute the subtree with placeholders to identify the keys
	// trim any commands that might exist in the template
	if err := json.Unmarshal(bytes.TrimSuffix(b.Bytes(), []byte(",")), &kv); err != nil {
		return nil, false
	}

	// find the keys that correspond to the name and arguments fields
	var name, arguments string
	for k, v := range kv {
		switch v {
		case "@@name@@":
			name = k
		case "@@arguments@@":
			arguments = k
		}
	}

	var objs []map[string]any
	for offset := 0; offset < len(s); {
		if err := json.NewDecoder(strings.NewReader(s[offset:])).Decode(&objs); errors.Is(err, io.EOF) {
			break
		} else if syntax := &(json.SyntaxError{}); errors.As(err, &syntax) {
			// skip over any syntax errors
			offset += int(syntax.Offset)
		} else if unmarshalType := &(json.UnmarshalTypeError{}); errors.As(err, &unmarshalType) {
			// skip over any unmarshalable types
			offset += int(unmarshalType.Offset)
		} else if err != nil {
			return nil, false
		} else {
			// break when an object is decoded
			break
		}
	}

	var toolCalls []api.ToolCall
	for _, kv := range objs {
		var call api.ToolCall
		for k, v := range kv {
			switch k {
			case name:
				call.Function.Name = v.(string)
			case arguments:
				call.Function.Arguments = v.(map[string]any)
			}
		}

		toolCalls = append(toolCalls, call)
	}

	return toolCalls, len(toolCalls) > 0
}<|MERGE_RESOLUTION|>--- conflicted
+++ resolved
@@ -12,13 +12,10 @@
 	"net/http"
 	"os"
 	"path/filepath"
-<<<<<<< HEAD
 	"sort"
-=======
 	"slices"
 	"strings"
 	"text/template/parse"
->>>>>>> 499e87c9
 
 	"github.com/ollama/ollama/api"
 	"github.com/ollama/ollama/convert"
